--- conflicted
+++ resolved
@@ -51,11 +51,7 @@
 
         if case .connected = room.engine._state.connectionState {
             for publication in newTrackPublications.values {
-<<<<<<< HEAD
-                self.delegates.notifyDetached {
-=======
-                delegates.notify(label: { "participant.didPublish \(publication)" }) {
->>>>>>> ab5a0d75
+                delegates.notifyDetached {
                     $0.participant?(self, didPublishTrack: publication)
                 }
                 room.delegates.notifyDetached {
