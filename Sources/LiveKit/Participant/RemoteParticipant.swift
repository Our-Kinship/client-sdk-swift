/*
 * Copyright 2024 LiveKit
 *
 * Licensed under the Apache License, Version 2.0 (the "License");
 * you may not use this file except in compliance with the License.
 * You may obtain a copy of the License at
 *
 *     http://www.apache.org/licenses/LICENSE-2.0
 *
 * Unless required by applicable law or agreed to in writing, software
 * distributed under the License is distributed on an "AS IS" BASIS,
 * WITHOUT WARRANTIES OR CONDITIONS OF ANY KIND, either express or implied.
 * See the License for the specific language governing permissions and
 * limitations under the License.
 */

import Foundation

@_implementationOnly import WebRTC

@objc
public class RemoteParticipant: Participant {
<<<<<<< HEAD
    // Room.state will be locked when this is invoked
    init(info: Livekit_ParticipantInfo, room: Room, shouldNotify: Bool) {
        super.init(sid: info.sid,
                   identity: info.identity,
                   room: room)

        if identity.isEmpty {
            log("RemoteParticipant.identity is empty", .error)
        }

        updateFromInfo(info: info, shouldNotify: shouldNotify)
    }

    func getTrackPublication(sid: Sid) -> RemoteTrackPublication? {
        _state.trackPublications[sid] as? RemoteTrackPublication
    }

    override func updateFromInfo(info: Livekit_ParticipantInfo, shouldNotify: Bool) {
        super.updateFromInfo(info: info, shouldNotify: shouldNotify)
=======
    init(info: Livekit_ParticipantInfo, room: Room) {
        super.init(room: room, sid: Participant.Sid(from: info.sid), identity: Participant.Identity(from: info.identity))
        updateFromInfo(info: info)
    }

    override func updateFromInfo(info: Livekit_ParticipantInfo) {
        super.updateFromInfo(info: info)
>>>>>>> 93b7c86d

        var validTrackPublications = [Track.Sid: RemoteTrackPublication]()
        var newTrackPublications = [Track.Sid: RemoteTrackPublication]()

        for trackInfo in info.tracks {
            let trackSid = Track.Sid(from: trackInfo.sid)
            var publication = _state.trackPublications[trackSid] as? RemoteTrackPublication
            if publication == nil {
                publication = RemoteTrackPublication(info: trackInfo, participant: self)
                newTrackPublications[trackSid] = publication
                add(publication: publication!)
            } else {
                publication!.updateFromInfo(info: trackInfo)
            }
            validTrackPublications[trackSid] = publication!
        }

        guard let room = _room else {
            log("_room is nil", .error)
            return
        }

        if shouldNotify {
            for publication in newTrackPublications.values {
                delegates.notify(label: { "participant.didPublish \(publication)" }) {
                    $0.participant?(self, didPublishTrack: publication)
                }
                room._delegates.notify(label: { "room.didPublish \(publication)" }) {
                    $0.room?(room, participant: self, didPublishTrack: publication)
                }
            }
        }

        let unpublishRemoteTrackPublications = _state.trackPublications.values
            .filter { validTrackPublications[$0.sid] == nil }
            .compactMap { $0 as? RemoteTrackPublication }

        for unpublishRemoteTrackPublication in unpublishRemoteTrackPublications {
            Task.detached {
                do {
                    try await self.unpublish(publication: unpublishRemoteTrackPublication)
                } catch {
                    self.log("Failed to unpublish with error: \(error)")
                }
            }
        }
    }

    func addSubscribedMediaTrack(rtcTrack: LKRTCMediaStreamTrack, rtpReceiver: LKRTCRtpReceiver, trackSid: Track.Sid) async throws {
        let room = try requireRoom()
        let track: Track

        guard let publication = trackPublications[trackSid] as? RemoteTrackPublication else {
            log("Could not subscribe to mediaTrack \(trackSid), unable to locate track publication. existing sids: (\(_state.trackPublications.keys.map { String(describing: $0) }.joined(separator: ", ")))", .error)
            let error = LiveKitError(.invalidState, message: "Could not find published track with sid: \(trackSid)")
            delegates.notify(label: { "participant.didFailToSubscribe trackSid: \(trackSid)" }) {
                $0.participant?(self, didFailToSubscribeTrackWithSid: trackSid, error: error)
            }
<<<<<<< HEAD
            room._delegates.notify(label: { "room.didFailToSubscribe trackSid: \(sid)" }) {
                $0.room?(room, participant: self, didFailToSubscribeTrackWithSid: sid, error: error)
=======
            room.delegates.notify(label: { "room.didFailToSubscribe trackSid: \(trackSid)" }) {
                $0.room?(room, participant: self, didFailToSubscribeTrackWithSid: trackSid, error: error)
>>>>>>> 93b7c86d
            }
            throw error
        }

        switch rtcTrack.kind {
        case "audio":
            track = RemoteAudioTrack(name: publication.name,
                                     source: publication.source,
                                     track: rtcTrack,
                                     reportStatistics: room._state.roomOptions.reportRemoteTrackStatistics)
        case "video":
            track = RemoteVideoTrack(name: publication.name,
                                     source: publication.source,
                                     track: rtcTrack,
                                     reportStatistics: room._state.roomOptions.reportRemoteTrackStatistics)
        default:
            let error = LiveKitError(.invalidState, message: "Unsupported type: \(rtcTrack.kind.description)")
            delegates.notify(label: { "participant.didFailToSubscribe trackSid: \(trackSid)" }) {
                $0.participant?(self, didFailToSubscribeTrackWithSid: trackSid, error: error)
            }
<<<<<<< HEAD
            room._delegates.notify(label: { "room.didFailToSubscribe trackSid: \(sid)" }) {
                $0.room?(room, participant: self, didFailToSubscribeTrackWithSid: sid, error: error)
=======
            room.delegates.notify(label: { "room.didFailToSubscribe trackSid: \(trackSid)" }) {
                $0.room?(room, participant: self, didFailToSubscribeTrackWithSid: trackSid, error: error)
>>>>>>> 93b7c86d
            }
            throw error
        }

        await publication.set(track: track)
        publication.set(subscriptionAllowed: true)

        assert(room.subscriber != nil, "Subscriber is nil")

        if let transport = room.subscriber {
            await track.set(transport: transport, rtpReceiver: rtpReceiver)
        }

        add(publication: publication)

        try await track.start()

        delegates.notify(label: { "participant.didSubscribe \(publication)" }) {
            $0.participant?(self, didSubscribeTrack: publication)
        }
        room._delegates.notify(label: { "room.didSubscribe \(publication)" }) {
            $0.room?(room, participant: self, didSubscribeTrack: publication)
        }
    }

    override public func unpublishAll(notify _notify: Bool = true) async {
        // Build a list of Publications
        let publications = _state.trackPublications.values.compactMap { $0 as? RemoteTrackPublication }
        for publication in publications {
            do {
                try await unpublish(publication: publication, notify: _notify)
            } catch {
                log("Failed to unpublish track \(publication.sid) with error \(error)", .error)
            }
        }
    }

    func unpublish(publication: RemoteTrackPublication, notify _notify: Bool = true) async throws {
        let room = try requireRoom()

        func _notifyUnpublish() async {
            guard _notify else { return }
            delegates.notify(label: { "participant.didUnpublish \(publication)" }) {
                $0.participant?(self, didUnpublishTrack: publication)
            }
            room._delegates.notify(label: { "room.didUnpublish \(publication)" }) {
                $0.room?(room, participant: self, didUnpublishTrack: publication)
            }
        }

        // Remove the publication
        _state.mutate { $0.trackPublications.removeValue(forKey: publication.sid) }

        // Continue if the publication has a track
        guard let track = publication.track else {
            return await _notifyUnpublish()
        }

        try await track.stop()

        if _notify {
            // Notify unsubscribe
            delegates.notify(label: { "participant.didUnsubscribe \(publication)" }) {
                $0.participant?(self, didUnsubscribeTrack: publication)
            }
            room._delegates.notify(label: { "room.didUnsubscribe \(publication)" }) {
                $0.room?(room, participant: self, didUnsubscribeTrack: publication)
            }
        }

        await _notifyUnpublish()
    }
}<|MERGE_RESOLUTION|>--- conflicted
+++ resolved
@@ -20,35 +20,14 @@
 
 @objc
 public class RemoteParticipant: Participant {
-<<<<<<< HEAD
     // Room.state will be locked when this is invoked
     init(info: Livekit_ParticipantInfo, room: Room, shouldNotify: Bool) {
-        super.init(sid: info.sid,
-                   identity: info.identity,
-                   room: room)
-
-        if identity.isEmpty {
-            log("RemoteParticipant.identity is empty", .error)
-        }
-
+        super.init(room: room, sid: Participant.Sid(from: info.sid), identity: Participant.Identity(from: info.identity))
         updateFromInfo(info: info, shouldNotify: shouldNotify)
-    }
-
-    func getTrackPublication(sid: Sid) -> RemoteTrackPublication? {
-        _state.trackPublications[sid] as? RemoteTrackPublication
-    }
-
-    override func updateFromInfo(info: Livekit_ParticipantInfo, shouldNotify: Bool) {
-        super.updateFromInfo(info: info, shouldNotify: shouldNotify)
-=======
-    init(info: Livekit_ParticipantInfo, room: Room) {
-        super.init(room: room, sid: Participant.Sid(from: info.sid), identity: Participant.Identity(from: info.identity))
-        updateFromInfo(info: info)
     }
 
     override func updateFromInfo(info: Livekit_ParticipantInfo) {
         super.updateFromInfo(info: info)
->>>>>>> 93b7c86d
 
         var validTrackPublications = [Track.Sid: RemoteTrackPublication]()
         var newTrackPublications = [Track.Sid: RemoteTrackPublication]()
@@ -107,13 +86,8 @@
             delegates.notify(label: { "participant.didFailToSubscribe trackSid: \(trackSid)" }) {
                 $0.participant?(self, didFailToSubscribeTrackWithSid: trackSid, error: error)
             }
-<<<<<<< HEAD
-            room._delegates.notify(label: { "room.didFailToSubscribe trackSid: \(sid)" }) {
-                $0.room?(room, participant: self, didFailToSubscribeTrackWithSid: sid, error: error)
-=======
             room.delegates.notify(label: { "room.didFailToSubscribe trackSid: \(trackSid)" }) {
                 $0.room?(room, participant: self, didFailToSubscribeTrackWithSid: trackSid, error: error)
->>>>>>> 93b7c86d
             }
             throw error
         }
@@ -134,13 +108,8 @@
             delegates.notify(label: { "participant.didFailToSubscribe trackSid: \(trackSid)" }) {
                 $0.participant?(self, didFailToSubscribeTrackWithSid: trackSid, error: error)
             }
-<<<<<<< HEAD
-            room._delegates.notify(label: { "room.didFailToSubscribe trackSid: \(sid)" }) {
-                $0.room?(room, participant: self, didFailToSubscribeTrackWithSid: sid, error: error)
-=======
             room.delegates.notify(label: { "room.didFailToSubscribe trackSid: \(trackSid)" }) {
                 $0.room?(room, participant: self, didFailToSubscribeTrackWithSid: trackSid, error: error)
->>>>>>> 93b7c86d
             }
             throw error
         }
