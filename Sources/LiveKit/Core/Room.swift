--- conflicted
+++ resolved
@@ -185,38 +185,20 @@
                 self._sidCompleter.resume(returning: sid)
             }
 
-<<<<<<< HEAD
-            // metadata updated
-            if let metadata = newState.metadata, metadata != oldState.metadata,
-               // don't notify if empty string (first time only)
-               oldState.metadata == nil ? !metadata.isEmpty : true
-            {
-                // proceed only if connected...
-                self.engine.executeIfConnected { [weak self] in
-
-                    guard let self else { return }
-
-                    self.delegates.notifyDetached {
-=======
             if case .connected = engine._state.connectionState {
                 // metadata updated
                 if let metadata = newState.metadata, metadata != oldState.metadata,
                    // don't notify if empty string (first time only)
                    oldState.metadata == nil ? !metadata.isEmpty : true
                 {
-                    self.delegates.notify(label: { "room.didUpdate metadata: \(metadata)" }) {
->>>>>>> ab5a0d75
+                    self.delegates.notifyDetached {
                         $0.room?(self, didUpdateMetadata: metadata)
                     }
                 }
 
-<<<<<<< HEAD
-                    self.delegates.notifyDetached {
-=======
                 // isRecording updated
                 if newState.isRecording != oldState.isRecording {
-                    self.delegates.notify(label: { "room.didUpdate isRecording: \(newState.isRecording)" }) {
->>>>>>> ab5a0d75
+                    self.delegates.notifyDetached {
                         $0.room?(self, didUpdateIsRecording: newState.isRecording)
                     }
                 }
