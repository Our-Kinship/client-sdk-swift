--- conflicted
+++ resolved
@@ -89,11 +89,7 @@
 
                     self.log("[publish] computing encode settings with dimensions: \(dimensions)...")
 
-<<<<<<< HEAD
-                    let publishOptions = (publishOptions as? VideoPublishOptions) ?? room._state.roomOptions.defaultVideoPublishOptions
-=======
                     let publishOptions = (options as? VideoPublishOptions) ?? room._state.options.defaultVideoPublishOptions
->>>>>>> d0947539
                     publishName = publishOptions.name
 
                     let encodings = Utils.computeVideoEncodings(dimensions: dimensions,
@@ -135,11 +131,7 @@
 
                 } else if track is LocalAudioTrack {
                     // additional params for Audio
-<<<<<<< HEAD
-                    let publishOptions = (publishOptions as? AudioPublishOptions) ?? room._state.roomOptions.defaultAudioPublishOptions
-=======
                     let publishOptions = (options as? AudioPublishOptions) ?? room._state.options.defaultAudioPublishOptions
->>>>>>> d0947539
                     publishName = publishOptions.name
 
                     populator.disableDtx = !publishOptions.dtx
@@ -192,11 +184,7 @@
                         track._videoCodec = firstVideoCodec
                     }
 
-<<<<<<< HEAD
-                    let publishOptions = (publishOptions as? VideoPublishOptions) ?? room._state.roomOptions.defaultVideoPublishOptions
-=======
                     let publishOptions = (options as? VideoPublishOptions) ?? room._state.options.defaultVideoPublishOptions
->>>>>>> d0947539
                     // if screen share or simulcast is enabled,
                     // degrade resolution by using server's layer switching logic instead of WebRTC's logic
                     if track.source == .screenShareVideo || publishOptions.simulcast {
@@ -523,15 +511,6 @@
         } else if enabled {
             // Try to create a new track
             if source == .camera {
-<<<<<<< HEAD
-                let localTrack = LocalVideoTrack.createCameraTrack(options: (captureOptions as? CameraCaptureOptions) ?? room._state.roomOptions.defaultCameraCaptureOptions,
-                                                                   reportStatistics: room._state.roomOptions.reportRemoteTrackStatistics)
-                return try await publish(videoTrack: localTrack, publishOptions: publishOptions as? VideoPublishOptions)
-            } else if source == .microphone {
-                let localTrack = LocalAudioTrack.createTrack(options: (captureOptions as? AudioCaptureOptions) ?? room._state.roomOptions.defaultAudioCaptureOptions,
-                                                             reportStatistics: room._state.roomOptions.reportRemoteTrackStatistics)
-                return try await publish(audioTrack: localTrack, publishOptions: publishOptions as? AudioPublishOptions)
-=======
                 let localTrack = LocalVideoTrack.createCameraTrack(options: (captureOptions as? CameraCaptureOptions) ?? room._state.options.defaultCameraCaptureOptions,
                                                                    reportStatistics: room._state.options.reportRemoteTrackStatistics)
                 return try await publish(videoTrack: localTrack, options: publishOptions as? VideoPublishOptions)
@@ -539,7 +518,6 @@
                 let localTrack = LocalAudioTrack.createTrack(options: (captureOptions as? AudioCaptureOptions) ?? room._state.options.defaultAudioCaptureOptions,
                                                              reportStatistics: room._state.options.reportRemoteTrackStatistics)
                 return try await publish(audioTrack: localTrack, options: publishOptions as? AudioPublishOptions)
->>>>>>> d0947539
             } else if source == .screenShareVideo {
                 #if os(iOS)
                     let localTrack: LocalVideoTrack
@@ -556,15 +534,9 @@
                     if #available(macOS 12.3, *) {
                         let mainDisplay = try await MacOSScreenCapturer.mainDisplaySource()
                         let track = LocalVideoTrack.createMacOSScreenShareTrack(source: mainDisplay,
-<<<<<<< HEAD
-                                                                                options: (captureOptions as? ScreenShareCaptureOptions) ?? room._state.roomOptions.defaultScreenShareCaptureOptions,
-                                                                                reportStatistics: room._state.roomOptions.reportRemoteTrackStatistics)
-                        return try await publish(videoTrack: track, publishOptions: publishOptions as? VideoPublishOptions)
-=======
                                                                                 options: (captureOptions as? ScreenShareCaptureOptions) ?? room._state.options.defaultScreenShareCaptureOptions,
                                                                                 reportStatistics: room._state.options.reportRemoteTrackStatistics)
                         return try await publish(videoTrack: track, options: publishOptions as? VideoPublishOptions)
->>>>>>> d0947539
                     }
                 #endif
             }
